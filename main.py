--- conflicted
+++ resolved
@@ -14,11 +14,7 @@
 ### Usually no need to changhe these ###
 output_file = 'states_output.txt'
 poly_order = 2 				# Savgol filter polynomial order
-<<<<<<< HEAD
 show_plot = False			# Show all the plots
-=======
-show_plot = True			# Show all the plots
->>>>>>> ebbca132
 
 def all_the_input_stuff():
 	data_directory, PAR = read_input_parameters()
@@ -95,23 +91,15 @@
 				for t in range(tau_window):
 					print(M[i][w*tau_window + t], file=f)
 
-<<<<<<< HEAD
 def gauss_fit_max(M, filename):
 	print('* Gaussian fit...')
 	number_of_sigmas = 2.0
 	flat_M = M.flatten()
 	counts, bins = np.histogram(flat_M, bins='auto', density=True)
-=======
-def gauss_fit_sum(M, filename):
-	print('* Gaussian fit...')
-	number_of_sigmas = 2.0
-	flat_M = M.flatten()
-	counts, bins = np.histogram(flat_M, bins='auto', density=False)
 
 	def moving_average(data, window):
 	    weights = np.repeat(1.0, window) / window
 	    return np.convolve(data, weights, mode='valid')
->>>>>>> ebbca132
 
 	counts = moving_average(counts, 3)
 	bins = moving_average(bins, 3)
@@ -126,21 +114,103 @@
 			tmp_to_delete.append(n + 1)
 	min_ID = np.delete(min_ID, tmp_to_delete, 0)
 
-	if min_ID.size == 0:
-		return [], []
-
-<<<<<<< HEAD
-=======
+	tmp_min_ID = [min_ID[0]]
+	current_max = 0
+	for n in range(1, len(min_ID)):
+		if min_ID[n] > max_ID[current_max]:
+			tmp_min_ID.append(min_ID[n])
+			current_max += 1
+		if current_max == max_ID.size:
+			break
+	if len(tmp_min_ID) == max_ID.size:
+		tmp_min_ID.append(min_ID[n + 1])
+
+	min_ID = np.array(tmp_min_ID)
+
+	i = 0
+	prox_lim = 3
+	if bins.size < 50:
+		prox_lim = bins.size/100
+	while i < max_ID.size:
+		if max_ID[i] - min_ID[i] < prox_lim or min_ID[i + 1] - max_ID[i] < prox_lim:
+			min_ID = np.delete(min_ID, i)
+			max_ID = np.delete(max_ID, i)
+			i = 0
+		else:
+			i += 1
+
 	list_popt = []
-	for i in range(0, Popt.size, 3):
-		list_popt.append([Popt[i], Popt[i + 1], Popt[i + 2]])
+	fit_done = False
+	while (fit_done == False and max_ID.size > 0):
+		counts_max = np.max(counts[max_ID])
+		n = np.where(counts[max_ID] == counts_max)[0][0]
+
+		### Chose the intersection interval between
+		### the width at half height and the minima surrounding the maximum
+		tmp_id0 = max_ID[n]
+		tmp_id1 = max_ID[n]
+		while (counts[tmp_id0] > counts_max/2 and tmp_id0 > 0):
+			tmp_id0 -= 1
+		while (counts[tmp_id1] > counts_max/2 and tmp_id1 < len(counts) - 1):
+			tmp_id1 += 1
+		id0 = np.max([tmp_id0, min_ID[n]])
+		id1 = np.min([tmp_id1, min_ID[n + 1]])
+		if id1 - id0 < 4: # If the fitting interval is too small, discard.
+			max_ID = np.delete(max_ID, n)
+			min_ID = np.delete(min_ID, n + 1)
+			continue
+		Bins = bins[id0:id1]
+		Counts = counts[id0:id1]
+
+		# reflat = np.concatenate([np.extract((x > bins[id0]) & (x < bins[id1]), x) for x in M])
+		# recounts, rebins = np.histogram(reflat, bins='auto', density=True)
+		# # recounts, rebins = np.histogram(reflat, bins=2*(id1 - id0), density=True) ### Possibly to remove
+		# print('number of bins', recounts.size)
+
+		### Perform the Gaussian fit
+		mu0 = bins[max_ID[n]]
+		sigma0 = (bins[min_ID[n + 1]] - bins[min_ID[n]])/6
+		A0 = counts[max_ID[n]]*np.sqrt(np.pi)*sigma0
+
+		try:
+			# popt, pcov = scipy.optimize.curve_fit(Gaussian, rebins[:-1], recounts, p0=[mu0, sigma0, A0])
+			print(Bins[0], Bins[-1])
+			popt, pcov = scipy.optimize.curve_fit(Gaussian, Bins, Counts, p0=[mu0, sigma0, A0])
+		except RuntimeError:
+			print('\tgauss_fit_n: RuntimeError.')
+			max_ID = np.delete(max_ID, n)
+			min_ID = np.delete(min_ID, n + 1)
+			continue
+		popt[2] *= flat_M.size
+		# popt[2] *= reflat.size
+		if popt[1] < 0:
+			popt[1] = -popt[1]
+			popt[2] = -popt[2]
+		flag = 1
+		if popt[0] < Bins[0] or popt[0] > Bins[-1]:
+			flag = 0 # If mu is outside the fitting range, it's not identifying the right Gaussian. Discard. 
+			print('\tgauss_fit_n: Mu is outside the fitting range.')
+		if popt[1] > 1.5*(Bins[-1] - Bins[0]):
+			flag = 0 # If sigma is larger than the fitting interval, it's not identifying the right Gaussian. Discard. 
+			print('\tgauss_fit_n: Sigma is larger than the fitting range.')
+		perr = np.sqrt(np.diag(pcov))
+		for j in range(len(perr)):
+			if perr[j]/popt[j] > 0.5:
+				flag = 0 # If the uncertanties over the parameters is too large, discard.
+				print('\tgauss_fit_n: Parameters uncertanty too large.')
+		if flag:
+			fit_done = True
+			list_popt.append(popt)
+		else:
+			max_ID = np.delete(max_ID, n)
+			min_ID = np.delete(min_ID, n + 1)
 
 	print('\tGaussians parameters:')
 	with open(output_file, 'a') as f:
 		print('\n', file=f)
 		for popt in list_popt:
-			print(f'\tmu = {popt[0]:.4f}, sigma = {popt[1]:.4f}, peak = {popt[2]/popt[1]/np.sqrt(np.pi):.4f}')
-			print(f'\tmu = {popt[0]:.4f}, sigma = {popt[1]:.4f}, peak = {popt[2]/popt[1]/np.sqrt(np.pi):.4f}', file=f)
+			print(f'\tmu = {popt[0]:.4f}, sigma = {popt[1]:.4f}, amplitude = {popt[2]:.4f}')
+			print(f'\tmu = {popt[0]:.4f}, sigma = {popt[1]:.4f}, amplitude = {popt[2]:.4f}', file=f)
 
 	### Create the list of the trasholds for state identification
 	list_th = []
@@ -165,9 +235,9 @@
 	fig, ax = plt.subplots()
 	plot_histo(ax, counts, bins)
 	ax.set_xlim(y_lim)
-	x = np.linspace(bins[0], bins[-1], 1000)
-	ax.plot(x, sum_of_Gaussians(x, *Popt))
-
+	for popt in list_popt:
+		tmp_popt = [popt[0], popt[1], popt[2]/flat_M.size]
+		ax.plot(np.linspace(bins[0], bins[-1], 1000), Gaussian(np.linspace(bins[0], bins[-1], 1000), *tmp_popt))
 	if show_plot:
 		plt.show()
 	fig.savefig(filename + '.png', dpi=600)
@@ -175,180 +245,6 @@
 
 	return list_popt, list_th
 
-def gauss_fit_max(M, filename):
-	print('* Gaussian fit...')
-	number_of_sigmas = 2.0
-	flat_M = M.flatten()
-	counts, bins = np.histogram(flat_M, bins='auto', density=True)
-
-	def moving_average(data, window):
-	    weights = np.repeat(1.0, window) / window
-	    return np.convolve(data, weights, mode='valid')
-
-	counts = moving_average(counts, 3)
-	bins = moving_average(bins, 3)
-
-	### Locate the maxima and minima in the distribution
-	max_ID = argrelextrema(counts, np.greater)[0]
-	min_ID = argrelextrema(counts, np.less_equal)[0]
-
-	tmp_to_delete = []
-	for n in range(min_ID.size - 1):
-		if min_ID[n + 1] == min_ID[n] + 1:
-			tmp_to_delete.append(n + 1)
-	min_ID = np.delete(min_ID, tmp_to_delete, 0)
->>>>>>> ebbca132
-	tmp_min_ID = [min_ID[0]]
-	current_max = 0
-	for n in range(1, len(min_ID)):
-		if min_ID[n] > max_ID[current_max]:
-			tmp_min_ID.append(min_ID[n])
-			current_max += 1
-		if current_max == max_ID.size:
-			break
-	if len(tmp_min_ID) == max_ID.size:
-		tmp_min_ID.append(min_ID[n + 1])
-
-	min_ID = np.array(tmp_min_ID)
-
-	i = 0
-<<<<<<< HEAD
-	prox_lim = 3
-	if bins.size < 50:
-		prox_lim = bins.size/100
-	while i < max_ID.size:
-		if max_ID[i] - min_ID[i] < prox_lim or min_ID[i + 1] - max_ID[i] < prox_lim:
-=======
-	while i < max_ID.size:
-		if max_ID[i] - min_ID[i] < 3 or min_ID[i + 1] - max_ID[i] < 3:
->>>>>>> ebbca132
-			min_ID = np.delete(min_ID, i)
-			max_ID = np.delete(max_ID, i)
-			i = 0
-		else:
-			i += 1
-
-	list_popt = []
-	fit_done = False
-	while (fit_done == False and max_ID.size > 0):
-		counts_max = np.max(counts[max_ID])
-		n = np.where(counts[max_ID] == counts_max)[0][0]
-
-		### Chose the intersection interval between
-		### the width at half height and the minima surrounding the maximum
-		tmp_id0 = max_ID[n]
-		tmp_id1 = max_ID[n]
-		while (counts[tmp_id0] > counts_max/2 and tmp_id0 > 0):
-			tmp_id0 -= 1
-		while (counts[tmp_id1] > counts_max/2 and tmp_id1 < len(counts) - 1):
-			tmp_id1 += 1
-		id0 = np.max([tmp_id0, min_ID[n]])
-		id1 = np.min([tmp_id1, min_ID[n + 1]])
-		if id1 - id0 < 4: # If the fitting interval is too small, discard.
-			max_ID = np.delete(max_ID, n)
-			min_ID = np.delete(min_ID, n + 1)
-			continue
-		Bins = bins[id0:id1]
-		Counts = counts[id0:id1]
-
-<<<<<<< HEAD
-		# reflat = np.concatenate([np.extract((x > bins[id0]) & (x < bins[id1]), x) for x in M])
-		# recounts, rebins = np.histogram(reflat, bins='auto', density=True)
-		# # recounts, rebins = np.histogram(reflat, bins=2*(id1 - id0), density=True) ### Possibly to remove
-		# print('number of bins', recounts.size)
-
-=======
->>>>>>> ebbca132
-		### Perform the Gaussian fit
-		mu0 = bins[max_ID[n]]
-		sigma0 = (bins[min_ID[n + 1]] - bins[min_ID[n]])/6
-		A0 = counts[max_ID[n]]*np.sqrt(np.pi)*sigma0
-
-		try:
-<<<<<<< HEAD
-			# popt, pcov = scipy.optimize.curve_fit(Gaussian, rebins[:-1], recounts, p0=[mu0, sigma0, A0])
-			print(Bins[0], Bins[-1])
-=======
->>>>>>> ebbca132
-			popt, pcov = scipy.optimize.curve_fit(Gaussian, Bins, Counts, p0=[mu0, sigma0, A0])
-		except RuntimeError:
-			print('\tgauss_fit_n: RuntimeError.')
-			max_ID = np.delete(max_ID, n)
-			min_ID = np.delete(min_ID, n + 1)
-			continue
-		popt[2] *= flat_M.size
-<<<<<<< HEAD
-		# popt[2] *= reflat.size
-=======
->>>>>>> ebbca132
-		if popt[1] < 0:
-			popt[1] = -popt[1]
-			popt[2] = -popt[2]
-		flag = 1
-		if popt[0] < Bins[0] or popt[0] > Bins[-1]:
-			flag = 0 # If mu is outside the fitting range, it's not identifying the right Gaussian. Discard. 
-			print('\tgauss_fit_n: Mu is outside the fitting range.')
-<<<<<<< HEAD
-		if popt[1] > 1.5*(Bins[-1] - Bins[0]):
-=======
-		if popt[1] > Bins[-1] - Bins[0]:
->>>>>>> ebbca132
-			flag = 0 # If sigma is larger than the fitting interval, it's not identifying the right Gaussian. Discard. 
-			print('\tgauss_fit_n: Sigma is larger than the fitting range.')
-		perr = np.sqrt(np.diag(pcov))
-		for j in range(len(perr)):
-			if perr[j]/popt[j] > 0.5:
-				flag = 0 # If the uncertanties over the parameters is too large, discard.
-				print('\tgauss_fit_n: Parameters uncertanty too large.')
-		if flag:
-			fit_done = True
-			list_popt.append(popt)
-		else:
-			max_ID = np.delete(max_ID, n)
-			min_ID = np.delete(min_ID, n + 1)
-
-	print('\tGaussians parameters:')
-	with open(output_file, 'a') as f:
-		print('\n', file=f)
-		for popt in list_popt:
-			print(f'\tmu = {popt[0]:.4f}, sigma = {popt[1]:.4f}, amplitude = {popt[2]:.4f}')
-			print(f'\tmu = {popt[0]:.4f}, sigma = {popt[1]:.4f}, amplitude = {popt[2]:.4f}', file=f)
-
-	### Create the list of the trasholds for state identification
-	list_th = []
-	for n in range(len(list_popt)):
-		th_inf = list_popt[n][0] - number_of_sigmas*list_popt[n][1]
-		th_sup = list_popt[n][0] + number_of_sigmas*list_popt[n][1]
-		list_th.append([th_inf, th_sup])
-	
-	### To remove possible swapped tresholds:
-	for n in range(len(list_th) - 1):
-		if list_th[n][1] > list_th[n + 1][0]:
-			mu0 = list_popt[n][0]
-			sigma0 = list_popt[n][1]
-			mu1 = list_popt[n + 1][0]
-			sigma1 = list_popt[n + 1][1]
-			middle_th = (mu0/sigma0 + mu1/sigma1)/(1/sigma0 + 1/sigma1)
-			list_th[n][1] = middle_th
-			list_th[n + 1][0] = middle_th
-
-	### Plot the distribution and the fitted Gaussians
-	y_lim = [np.min(M) - 0.025*(np.max(M) - np.min(M)), np.max(M) + 0.025*(np.max(M) - np.min(M))]
-	fig, ax = plt.subplots()
-	plot_histo(ax, counts, bins)
-	ax.set_xlim(y_lim)
-	for popt in list_popt:
-		tmp_popt = [popt[0], popt[1], popt[2]/flat_M.size]
-		ax.plot(np.linspace(bins[0], bins[-1], 1000), Gaussian(np.linspace(bins[0], bins[-1], 1000), *tmp_popt))
-	if show_plot:
-		plt.show()
-	fig.savefig(filename + '.png', dpi=600)
-	plt.close(fig)
-
-	return list_popt, list_th
-
-<<<<<<< HEAD
-=======
 def gauss_fit_n(M, filename):
 	number_of_sigmas = 2.0
 	flat_M = M.flatten()
@@ -471,7 +367,6 @@
 
 	return list_popt, list_th
 
->>>>>>> ebbca132
 def find_stable_trj(M, tau_window, list_th, list_of_states, all_the_labels, offset):
 	number_of_windows = int(M.shape[1]/tau_window)
 	M2 = []
@@ -507,10 +402,7 @@
 	states_counter = 0
 	while True:
 		### Locate and fit maxima in the signal distribution
-<<<<<<< HEAD
-=======
 		# list_popt, list_th = gauss_fit_sum(M1, 'output_figures/Fig1_' + str(iteration_id))
->>>>>>> ebbca132
 		list_popt, list_th = gauss_fit_max(M1, 'output_figures/Fig1_' + str(iteration_id))
 		# list_popt, list_th = gauss_fit_n(M1, 'output_figures/Fig1_' + str(iteration_id))
 
